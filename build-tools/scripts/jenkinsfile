--- conflicted
+++ resolved
@@ -230,10 +230,7 @@
             steps {
                 script {
                     dir('xamarin-android') {
-<<<<<<< HEAD
-=======
                         echo "packaging test error logs"
->>>>>>> 0fa360c8
                         sh "make package-test-errors"
                     }
 
