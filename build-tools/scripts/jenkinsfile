// This file is based on the Jenkins declarative pipeline syntax (as opposed to the scripted pipeline syntax)
// https://jenkins.io/doc/book/pipeline/syntax/
// https://jenkins.io/blog/2017/02/03/declarative-pipeline-ga/

def botLabel = 'xamarin-android-master-pipeline-eval'

def XADir = "xamarin-android"

def publishBuildFilePaths = null
def publishTestFilePaths = null

def MSBUILD_AUTOPROVISION_ARGS="/p:AutoProvision=True /p:AutoProvisionUsesSudo=True /p:IgnoreMaxMonoVersion=False"

def buildStatusProcessed = false
def buildStatusUploaded = false

def isPr = false                // Default to CI

def processBuildStatus() {
    def status = 0

    try {
        echo "processing build status"
        sh "make package-build-status CONFIGURATION=${env.BuildFlavor}"
    } catch (error) {
        echo "ERROR : NON-FATAL : processBuildStatus: Unexpected error: ${error}"
        status = 1
    }

    return status
}

def publishPackages(filePaths) {
    def status = 0
    try {
         // Note: The following function is provided by the Azure Blob Jenkins plugin
         azureUpload(storageCredentialId: "${env.StorageCredentialId}",
                                storageType: "blobstorage",
                                containerName: "${env.ContainerName}",
                                virtualPath: "${env.StorageVirtualPath}",
                                filesPath: "${filePaths}",
                                allowAnonymousAccess: true,
                                pubAccessible: true,
                                doNotWaitForPreviousBuild: true,
                                uploadArtifactsOnlyIfSuccessful: true)
    } catch (error) {
        echo "ERROR : publishPackages: Unexpected error: ${error}"
        status = 1
    }

    return status
}

pipeline {
    
    agent {
        label "${botLabel}"
    }

    options {
        timestamps()
    }

    stages {
        stage('init') {
            steps {
                script {
                    // Note: PR plugin environment variable settings available here: https://wiki.jenkins.io/display/JENKINS/GitHub+pull+request+builder+plugin
                    isPr = env.ghprbActualCommit != null
                    def branch = env.GIT_BRANCH
                    def commit = isPr ? env.ghprbActualCommit : env.GIT_COMMIT
                    def buildType = isPr ? 'PR' : 'CI'

                    echo "Job: ${env.JOB_BASE_NAME}"
                    echo "Branch: ${branch}"
                    echo "Commit: ${commit}"
                    echo "Build type: ${buildType}"
                    if (isPr) {
                        echo "PR id: ${env.ghprbPullId}"
                        echo "PR link: ${env.ghprbPullLink}"
                    }

                    publishBuildFilePaths = "xamarin-android/xamarin.android-oss*.zip,xamarin-android/bin/${env.BuildFlavor}/bundle-*.zip,xamarin-android/bin/Build*/Xamarin.Android.Sdk*.vsix,xamarin-android/prepare-image-dependencies.sh,xamarin-android/build-status*,xamarin-android/xa-build-status*";
                    echo "publishBuildFilePaths: ${publishBuildFilePaths}"

                    publishTestFilePaths = "xamarin-android/xa-test-errors*"
                    echo "publishTestFilePaths: ${publishTestFilePaths}"
                }

                echo "Stage result: init: ${currentBuild.currentResult}"
            }
        }
<<<<<<< HEAD
    
=======

>>>>>>> 6b2a1caf
        stage('prepare deps') {
            options {
                timeout(time: 30, unit: 'MINUTES')  // Typically takes less than 2 minutes
            }

            steps {
                dir("$XADir") {
                    sh "make prepare-deps CONFIGURATION=${env.BuildFlavor} MSBUILD_ARGS='$MSBUILD_AUTOPROVISION_ARGS'"
                }

                echo "Stage result: prepare deps: ${currentBuild.currentResult}"
            }
        }
        
        stage('build') {
            options {
                timeout(time: 6, unit: 'HOURS')     // Typically takes less than 2 hours
            }
            steps {
                dir("$XADir") {
                    script {
                        if (isPr) {
                            echo "PR build definition detected: building with 'make all'"
                            sh "make all CONFIGURATION=${env.BuildFlavor} MSBUILD_ARGS='$MSBUILD_AUTOPROVISION_ARGS'"
                        } else {
                            echo "PR build definition *not* detected: building with 'make jenkins'"
                            sh "make jenkins CONFIGURATION=${env.BuildFlavor} MSBUILD_ARGS='$MSBUILD_AUTOPROVISION_ARGS'"
                        }
                    }
                }

                echo "Stage result: build: ${currentBuild.currentResult}"
            }
        }
        
        stage('create vsix') {
            options {
                timeout(time: 30, unit: 'MINUTES')  // Typically takes less than 5 minutes
            }

            steps {
                dir("$XADir") {
                    sh "make create-vsix CONFIGURATION=${env.BuildFlavor}"
                }

                echo "Stage result: create vsix: ${currentBuild.currentResult}"
            }
        }
        
        stage('build tests') {
            options {
                timeout(time: 30, unit: 'MINUTES')       // Typically takes 10 minutes
            }

            steps {
                dir("$XADir") {
                    sh "make all-tests CONFIGURATION=${env.BuildFlavor}"
                }

                echo "Stage result: build tests: ${currentBuild.currentResult}"
            }
        }
        
        stage ('process build results') {
            options {
                timeout(time: 10, unit: 'MINUTES')      // Typically takes less than a minute
            }

            steps {
                script {
                    dir("$XADir") {
                        def status = processBuildStatus()

                        if (status == 0) {
                            buildStatusProcessed = true
                        }
                    }
                }

                echo "Stage result: process build results: ${currentBuild.currentResult}"
            }
        }

        stage('publish packages to Azure') {
            options {
                timeout(time: 10, unit: 'MINUTES')    // Typically takes less than 2 minutes
            }

            steps {
                script {
                    def status = publishPackages(publishBuildFilePaths)
                    if (status == 0) {
                        buildStatusUploaded = true
                    }
                }

                echo "Stage result: publish packages to Azure: ${currentBuild.currentResult}"
            }
        }
        
        stage('run all tests') {
            options {
                timeout(time: 160, unit: 'MINUTES')     // XA tests typically take 1 hr, 40 minutes to run; timeout after 2 hrs, 40 minutes
            }

            steps {
                dir("$XADir") {
                    script {
                        def status = 0
                        try {
                            echo "running tests"
                            status = sh(
                                script: "make run-all-tests CONFIGURATION=${env.BuildFlavor}",
                                returnStatus: true
                            );
                        } catch (error) {
                            echo "ERROR : Unexpected error: ${error}"
                            status = 1
                        } finally {
                            if (status != 0) {
                                echo "ERROR : test run failed with status ${status}. Marking build as UNSTABLE"
                                currentBuild.result = 'UNSTABLE'
                            }
                        }

                        echo "Stage result: run all tests: status: ${status} / current build result: ${currentBuild.currentResult}"
                    }
                }
            }   
        }
        
        stage('publish test error logs to Azure') {
<<<<<<< HEAD
=======
            when {
                expression { isPr == true }
            }

>>>>>>> 6b2a1caf
            options {
                timeout(time: 10, unit: 'MINUTES')        // Typically takes less than 2 minutes
            }

            steps {
                script {
<<<<<<< HEAD
                    dir('xamarin-android') {
                        sh "make package-test-errors"
                    }

                    def status = publishPackages(publishTestFilePaths)

=======
                    def status = publishPackages(publishTestFilePaths)

>>>>>>> 6b2a1caf
                    echo "Stage result: publish test error logs to Azure: ${currentBuild.currentResult} / status: ${status}"
                }
            }
        }
        
        stage ('Plot build & test metrics') {
            options {
                timeout(time: 30, unit: 'SECONDS')      // Typically takes less than a second
            }

            steps {
                dir("$XADir") {
                    plot(
                        title: 'Jcw',                        
                        csvFileName: 'plot-jcw-test-times.csv',       
                        csvSeries: [[
                            displayTableFlag: true, file: 'TestResult-Xamarin.Android.JcwGen_Tests-times.csv', inclusionFlag: 'OFF'
                        ]],
                        group: 'Tests times', logarithmic: true, style: 'line', yaxis: 'ms'
                    )
                    plot(
                        title: 'Locale',
                        csvFileName: 'plot-locale-times.csv',
                        csvSeries: [[
                            displayTableFlag: true, file: 'TestResult-Xamarin.Android.Locale_Tests-times.csv', inclusionFlag: 'OFF'
                        ]],
                        group: 'Tests times', logarithmic: true, style: 'line', yaxis: 'ms'
                    )
                    plot(
                        title: 'Runtime test sizes',
                        csvFileName: 'plot-runtime-test-sizes.csv',
                        csvSeries: [[
                            displayTableFlag: true, file: 'TestResult-Mono.Android_Tests-values.csv', inclusionFlag: 'OFF'
                        ]],
                        group: 'Tests size', logarithmic: true, style: 'line', yaxis: 'ms'
                    )
                    plot(
                        title: 'Runtime merged',
                        csvFileName: 'plot-runtime-merged-test-times.csv',
                        csvSeries: [[
                            displayTableFlag: true, file: 'TestResult-Mono.Android_Tests-times.csv', inclusionFlag: 'OFF'
                        ]],
                        group: 'Tests times', logarithmic: true, style: 'line', yaxis: 'ms'
                    )
                    plot(
                        title: 'Xamarin.Forms app startup',
                        csvFileName: 'plot-xamarin-forms-startup-test-times.csv',
                        csvSeries: [[
                            displayTableFlag: true, file: 'TestResult-Xamarin.Forms_Test-times.csv', inclusionFlag: 'OFF'
                        ]],
                        group: 'Tests times', logarithmic: true, style: 'line', yaxis: 'ms'
                    )
                    plot(
                        title: 'Xamarin.Forms app',
                        csvFileName: 'plot-xamarin-forms-tests-size.csv',
                        csvSeries: [[
                            displayTableFlag: true, file: 'TestResult-Xamarin.Forms_Tests-values.csv', inclusionFlag: 'OFF'
                        ]],
                        group: 'Tests size', logarithmic: true, style: 'line', yaxis: 'ms'
                    )

                    plot(
                        title: 'Hello World',
                        csvFileName: 'plot-hello-world-build-times.csv',
                        csvSeries: [[
                            displayTableFlag: true, file: 'TestResult-Timing-HelloWorld.csv', inclusionFlag: 'OFF'
                        ]],
                        group: 'Build times', logarithmic: true, style: 'line', yaxis: 'ms'
                    )
                    
                    plot(
                        title: 'Xamarin.Forms',
                        csvFileName: 'plot-xamarin-forms-integration-build-times.csv',
                        csvSeries: [[
                            displayTableFlag: true, file: 'TestResult-Timing-Xamarin.Forms-Integration.csv', inclusionFlag: 'OFF'
                        ]],
                        group: 'Build times', logarithmic: true, style: 'line', yaxis: 'ms'
                    )
                }

                echo "Stage result: Plot build & test metrics: ${currentBuild.currentResult}"
            }
        }

        stage('Upload test results') {
            options {
                timeout(time: 5, unit: 'MINUTES')       // Typically takes under 1 minute to upload test results
            }

            steps {
                script {
                    try {
                        xunit thresholds: [
                                failed(unstableNewThreshold: '0', unstableThreshold: '0'),
                                skipped()                                                       // Note: Empty threshold settings per settings in the xamarin-android freestyle build are not permitted here
                            ],
                            tools: [
                                NUnit2(deleteOutputFiles: true,
                                failIfNotNew: true,
                                pattern: 'xamarin-android/TestResult-*.xml',
                                skipNoTestFiles: true,
                                stopProcessingIfError: false)
                            ]
                    } catch (error) {
                        echo "ERROR : Upload test results: Unexpected error: ${error}. Marking build as UNSTABLE"
                        currentBuild.result = 'UNSTABLE'
                    }
                }

                echo "Stage result: Upload test results: ${currentBuild.currentResult}"
            }
        }
    }

    post {
        // Attempt to process & upload build results if the initial attempt to process and upload the logs failed
        always {
            script {
                dir ("$XADir") {
                    def status = 0

                    if (!buildStatusUploaded) {
                        echo "ERROR : RETRYING: Build status logs failed during 'publish packages to Azure' stage"

                        if (!buildStatusProcessed) {
                            echo "Retrying processing of build status logs"
                            status = processBuildStatus()
                        }

                        if (status == 0) {
                            status = publishPackages(publishBuildFilePaths)
                        }

                        if (status != 0) {
                            echo "ERROR : Publishing of build status logs failed"
                        }
                    }
                }
            }
        }
    }
}<|MERGE_RESOLUTION|>--- conflicted
+++ resolved
@@ -90,11 +90,7 @@
                 echo "Stage result: init: ${currentBuild.currentResult}"
             }
         }
-<<<<<<< HEAD
-    
-=======
-
->>>>>>> 6b2a1caf
+
         stage('prepare deps') {
             options {
                 timeout(time: 30, unit: 'MINUTES')  // Typically takes less than 2 minutes
@@ -227,30 +223,18 @@
         }
         
         stage('publish test error logs to Azure') {
-<<<<<<< HEAD
-=======
-            when {
-                expression { isPr == true }
-            }
-
->>>>>>> 6b2a1caf
             options {
                 timeout(time: 10, unit: 'MINUTES')        // Typically takes less than 2 minutes
             }
 
             steps {
                 script {
-<<<<<<< HEAD
                     dir('xamarin-android') {
                         sh "make package-test-errors"
                     }
 
                     def status = publishPackages(publishTestFilePaths)
 
-=======
-                    def status = publishPackages(publishTestFilePaths)
-
->>>>>>> 6b2a1caf
                     echo "Stage result: publish test error logs to Azure: ${currentBuild.currentResult} / status: ${status}"
                 }
             }
