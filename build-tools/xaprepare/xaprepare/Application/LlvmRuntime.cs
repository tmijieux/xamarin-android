using System;

namespace Xamarin.Android.Prepare
{
	partial class LlvmRuntime : Runtime
	{
		public override string Flavor => "LLVM";
		public bool InstallBinaries { get; protected set; } = true;

		public LlvmRuntime (string name, Func<Context, bool> enabledCheck)
			: base (name, enabledCheck)
		{}

		public override void Init (Context context)
<<<<<<< HEAD
		{			
=======
		{
>>>>>>> bfaedff6
			if (Context.IsLlvmWindowsAbi (Name)) {
				ExeSuffix = Configurables.Defaults.WindowsExecutableSuffix;
				InstallPath = Configurables.Paths.InstallMSBuildDir;
			} else
				InstallPath = OSInstallPath;
		}
	}
}<|MERGE_RESOLUTION|>--- conflicted
+++ resolved
@@ -12,11 +12,7 @@
 		{}
 
 		public override void Init (Context context)
-<<<<<<< HEAD
-		{			
-=======
 		{
->>>>>>> bfaedff6
 			if (Context.IsLlvmWindowsAbi (Name)) {
 				ExeSuffix = Configurables.Defaults.WindowsExecutableSuffix;
 				InstallPath = Configurables.Paths.InstallMSBuildDir;
