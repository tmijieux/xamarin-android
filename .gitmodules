--- conflicted
+++ resolved
@@ -3,30 +3,9 @@
     url = https://github.com/dlfcn-win32/dlfcn-win32.git
     branch = v1.1.1
 [submodule "external/Java.Interop"]
-<<<<<<< HEAD
-	path = external/Java.Interop
-	url = https://github.com/xamarin/java.interop.git
-	branch = master
-[submodule "external/mono"]
-	path = external/mono
-	url = https://github.com/mono/mono.git
-	branch = 2018-06
-[submodule "external/mxe"]
-	path = external/mxe
-	url = https://github.com/xamarin/mxe.git
-	branch = xamarin
-[submodule "external/sqlite"]
-	path = external/sqlite
-	url = https://github.com/xamarin/sqlite.git
-[submodule "external/opentk"]
-	path = external/opentk
-	url = https://github.com/mono/opentk.git
-	branch = master
-=======
     path = external/Java.Interop
     url = https://github.com/xamarin/java.interop.git
     branch = master
->>>>>>> 6b085429
 [submodule "external/libzip"]
     path = external/libzip
     url = https://github.com/nih-at/libzip.git
@@ -36,14 +15,9 @@
     url = https://github.com/grendello/LibZipSharp.git
     branch = master
 [submodule "external/llvm"]
-<<<<<<< HEAD
-	path = external/llvm
-	url = https://github.com/mono/llvm.git
-	branch = release_60
-=======
     path = external/llvm
     url = https://github.com/mono/llvm.git
-    branch = master
+    branch = release_60
 [submodule "external/mman-win32"]
     path = external/mman-win32
     url = https://github.com/witwall/mman-win32.git
@@ -51,7 +25,7 @@
 [submodule "external/mono"]
     path = external/mono
     url = https://github.com/mono/mono.git
-    branch = 2018-04
+    branch = 2018-06
 [submodule "external/mxe"]
     path = external/mxe
     url = https://github.com/xamarin/mxe.git
@@ -60,7 +34,6 @@
     path = external/opentk
     url = https://github.com/mono/opentk.git
     branch = master
->>>>>>> 6b085429
 [submodule "external/proguard"]
     path = external/proguard
     url = https://github.com/xamarin/proguard.git
