--- conflicted
+++ resolved
@@ -5,11 +5,7 @@
 [submodule "external/mono"]
 	path = external/mono
 	url = https://github.com/mono/mono.git
-<<<<<<< HEAD
 	branch = 2018-02
-=======
-	branch = 2017-12
->>>>>>> 0780e274
 [submodule "external/mxe"]
 	path = external/mxe
 	url = https://github.com/xamarin/mxe.git
@@ -40,11 +36,7 @@
 [submodule "external/xamarin-android-api-compatibility"]
 	path = external/xamarin-android-api-compatibility
 	url = https://github.com/xamarin/xamarin-android-api-compatibility.git
-<<<<<<< HEAD
-	branch = d15-7
-=======
 	branch = master
->>>>>>> 0780e274
 [submodule "external/xamarin-android-tools"]
 	path = external/xamarin-android-tools
 	url = https://github.com/xamarin/xamarin-android-tools
