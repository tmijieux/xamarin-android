﻿using System;
using System.IO;
using System.Collections;
using System.Collections.Generic;
using Xamarin.ProjectTools;
using NUnit.Framework;
using System.Linq;
using System.Threading;
using System.Text;

namespace Xamarin.Android.Build.Tests
{
	public class BaseTest
	{
		static BaseTest ()
		{
			try {
				var adbTarget = Environment.GetEnvironmentVariable ("ADB_TARGET");
				int sdkVersion = -1;
				HasDevices = int.TryParse (RunAdbCommand ($"{adbTarget} shell getprop ro.build.version.sdk").Trim(), out sdkVersion) && sdkVersion != -1;
			} catch (Exception ex) {
				Console.Error.WriteLine ("Failed to determine whether there is Android target emulator or not" + ex);
			}
		}

		public static readonly bool HasDevices;

		protected bool IsWindows {
			get { return Environment.OSVersion.Platform == PlatformID.Win32NT; }
		}

		public string CacheRootPath {
			get {
				return IsWindows ? Environment.GetFolderPath (Environment.SpecialFolder.LocalApplicationData)
					: Environment.GetFolderPath (Environment.SpecialFolder.Personal);
			}
		}

		public string CachePath {
			get {
				return IsWindows ? Path.Combine (CacheRootPath, "Xamarin")
					: Path.Combine (CacheRootPath, ".local", "share", "Xamarin");
			}
		}

		public string StagingPath {
			get { return Environment.GetFolderPath (Environment.SpecialFolder.MyDocuments); }
		}

		public string Root {
			get {
				return Path.GetDirectoryName (new Uri (typeof (XamarinProject).Assembly.CodeBase).LocalPath);
			}
		}

		char [] invalidChars = { '{', '}', '(', ')', '$', ':', ';', '\"', '\'', ',', '=' };

		public string TestName {
			get {
				var result = TestContext.CurrentContext.Test.Name;
				foreach (var c in invalidChars.Concat (Path.GetInvalidPathChars ().Concat (Path.GetInvalidFileNameChars ()))) {
					result = result.Replace (c, '_');
				}
				return result.Replace ("_", string.Empty);
			}
		}

		public static string AndroidSdkPath {
			get {
				var home = Environment.GetFolderPath (Environment.SpecialFolder.Personal);
				var sdkPath = Environment.GetEnvironmentVariable ("ANDROID_SDK_PATH");
				if (string.IsNullOrEmpty (sdkPath))
					sdkPath = Path.Combine (home, "android-toolchain", "sdk");
				return sdkPath;
			}
		}

		protected void WaitFor(int milliseconds)
		{
			var pause = new ManualResetEvent(false);
			pause.WaitOne(milliseconds);
		}

		protected static string RunAdbCommand (string command, bool ignoreErrors = true)
		{
			string ext = Environment.OSVersion.Platform != PlatformID.Unix ? ".exe" : "";
			string adb = Path.Combine (AndroidSdkPath, "platform-tools", "adb" + ext);
			var proc = System.Diagnostics.Process.Start (new System.Diagnostics.ProcessStartInfo (adb, command) { RedirectStandardOutput = true, RedirectStandardError = true, UseShellExecute = false });
			if (!proc.WaitForExit ((int)TimeSpan.FromSeconds (30).TotalMilliseconds)) {
				proc.Kill ();
				proc.WaitForExit ();
			}
			var result = proc.StandardOutput.ReadToEnd ().Trim () + proc.StandardError.ReadToEnd ().Trim ();
			return result;
		}

		protected string RunProcess (string exe, string args) {
			var proc = System.Diagnostics.Process.Start (new System.Diagnostics.ProcessStartInfo (exe, args) { RedirectStandardOutput = true, RedirectStandardError = true, UseShellExecute = false });
			if (!proc.WaitForExit ((int)TimeSpan.FromSeconds(30).TotalMilliseconds)) {
				proc.Kill ();
				proc.WaitForExit ();
			}
			var result = proc.StandardOutput.ReadToEnd ().Trim () + proc.StandardError.ReadToEnd ().Trim ();
			return result;
		}

		protected string CreateFauxAndroidSdkDirectory (string path, string buildToolsVersion, int minApiLevel = 10, int maxApiLevel = 26, string alphaApiLevel = "")
		{
			var androidSdkDirectory = Path.Combine (Root, path);
			var androidSdkToolsPath = Path.Combine (androidSdkDirectory, "tools");
			var androidSdkBinPath = Path.Combine (androidSdkToolsPath, "bin");
			var androidSdkPlatformToolsPath = Path.Combine (androidSdkDirectory, "platform-tools");
			var androidSdkPlatformsPath = Path.Combine (androidSdkDirectory, "platforms");
			var androidSdkBuildToolsPath = Path.Combine (androidSdkDirectory, "build-tools", buildToolsVersion);
			Directory.CreateDirectory (androidSdkDirectory);
			Directory.CreateDirectory (androidSdkToolsPath);
			Directory.CreateDirectory (androidSdkBinPath);
			Directory.CreateDirectory (androidSdkPlatformToolsPath);
			Directory.CreateDirectory (androidSdkPlatformsPath);
			Directory.CreateDirectory (androidSdkBuildToolsPath);

			File.WriteAllText (Path.Combine (androidSdkPlatformToolsPath, IsWindows ? "adb.exe" : "adb"), "");
			File.WriteAllText (Path.Combine (androidSdkBuildToolsPath, IsWindows ? "zipalign.exe" : "zipalign"), "");
			File.WriteAllText (Path.Combine (androidSdkBuildToolsPath, IsWindows ? "aapt.exe" : "aapt"), "");
			File.WriteAllText (Path.Combine (androidSdkToolsPath, IsWindows ? "lint.exe" : "lint"), "");

			for (int i=minApiLevel; i < maxApiLevel; i++) {
				var dir = Path.Combine (androidSdkPlatformsPath, $"android-{i}");
				Directory.CreateDirectory(dir);
				File.WriteAllText (Path.Combine (dir, "android.jar"), "");
			}
			if (!string.IsNullOrEmpty (alphaApiLevel)) {
				var dir = Path.Combine (androidSdkPlatformsPath, $"android-{alphaApiLevel}");
				Directory.CreateDirectory (dir);
				File.WriteAllText (Path.Combine (dir, "android.jar"), "");
			}
			return androidSdkDirectory;
		}

		public struct ApiInfo {
<<<<<<< HEAD
			public int Id;
=======
			public string Id;
>>>>>>> 0780e274
			public int Level;
			public string Name;
			public string FrameworkVersion;
			public bool Stable;
		}

		protected string CreateFauxReferencesDirectory (string path, ApiInfo [] versions)
		{

			string referencesDirectory = Path.Combine (Root, path);
			Directory.CreateDirectory (referencesDirectory);
<<<<<<< HEAD
			Directory.CreateDirectory (Path.Combine (referencesDirectory, "MonoAndroid", "v1.0"));
			File.WriteAllText (Path.Combine (referencesDirectory, "MonoAndroid", "v1.0", "mscorlib.dll"), "");
=======
			Directory.CreateDirectory (Path.Combine (referencesDirectory, "MonoAndroid", "v1.0", "RedistList"));
			File.WriteAllText (Path.Combine (referencesDirectory, "MonoAndroid", "v1.0", "mscorlib.dll"), "");
			File.WriteAllText (Path.Combine (referencesDirectory, "MonoAndroid", "v1.0", "RedistList", "FrameworkList.xml"),
				$"<FileList Redist=\"MonoAndroid\" Name=\"Xamarin.Android Base Class Libraries\"></FileList>");
>>>>>>> 0780e274
			foreach (var v in versions) {
				Directory.CreateDirectory (Path.Combine (referencesDirectory, "MonoAndroid", v.FrameworkVersion));
				Directory.CreateDirectory (Path.Combine (referencesDirectory, "MonoAndroid", v.FrameworkVersion, "RedistList"));
				File.WriteAllText (Path.Combine (referencesDirectory, "MonoAndroid", v.FrameworkVersion, "MonoAndroid.dll"), "");
				File.WriteAllText (Path.Combine (referencesDirectory, "MonoAndroid", v.FrameworkVersion, "AndroidApiInfo.xml"),
					$"<AndroidApiInfo>\n<Id>{v.Id}</Id>\n<Level>{v.Level}</Level>\n<Name>{v.Name}</Name>\n<Version>{v.FrameworkVersion}</Version>\n<Stable>{v.Stable}</Stable>\n</AndroidApiInfo>");
				File.WriteAllText (Path.Combine (referencesDirectory, "MonoAndroid", v.FrameworkVersion, "RedistList", "FrameworkList.xml"),
					$"<FileList Redist=\"MonoAndroid\" Name=\"Xamarin.Android {v.FrameworkVersion} Support\" IncludeFramework=\"v1.0\"></FileList>");
			}
			return referencesDirectory;
		}

		protected string CreateFauxJavaSdkDirectory (string path, string javaVersion, out string javaExe)
		{
			javaExe = IsWindows ? "Java.cmd" : "java.bash";
			var jarSigner = IsWindows ? "jarsigner.exe" : "jarsigner";
			var javaPath = Path.Combine (Root, path);
			var javaBinPath = Path.Combine (javaPath, "bin");
			Directory.CreateDirectory (javaBinPath);
			var sb = new StringBuilder ();
			if (IsWindows) {
				sb.AppendLine ("@echo off");
				sb.AppendLine ($"echo java version \"{javaVersion}\"");
				sb.AppendLine ($"echo Java(TM) SE Runtime Environment (build {javaVersion}-b13)");
				sb.AppendLine ($"echo Java HotSpot(TM) 64-Bit Server VM (build 25.101-b13, mixed mode)");
			} else {
				sb.AppendLine ("#!/bin/bash");
				sb.AppendLine ($"echo \"java version \\\"{javaVersion}\\\"\"");
				sb.AppendLine ($"echo \"Java(TM) SE Runtime Environment (build {javaVersion}-b13)\"");
				sb.AppendLine ($"echo \"Java HotSpot(TM) 64-Bit Server VM (build 25.101-b13, mixed mode)\"");
			}
			
			File.WriteAllText (Path.Combine (javaBinPath, javaExe), sb.ToString ());
			if (!IsWindows) {
				RunProcess ("chmod", $"u+x {Path.Combine (javaBinPath, javaExe)}");
			}
			File.WriteAllText (Path.Combine (javaBinPath, jarSigner), "");
			return javaPath;
		}

		protected ProjectBuilder CreateApkBuilder (string directory, bool cleanupAfterSuccessfulBuild = false, bool cleanupOnDispose = true)
		{
			TestContext.CurrentContext.Test.Properties ["Output"] = new string [] { Path.Combine (Root, directory) };
			return BuildHelper.CreateApkBuilder (directory, cleanupAfterSuccessfulBuild, cleanupOnDispose);
		}

		protected ProjectBuilder CreateDllBuilder (string directory, bool cleanupAfterSuccessfulBuild = false, bool cleanupOnDispose = true)
		{
			TestContext.CurrentContext.Test.Properties ["Output"] = new string [] { Path.Combine (Root, directory) };
			return BuildHelper.CreateDllBuilder (directory, cleanupAfterSuccessfulBuild, cleanupOnDispose);
		}

		[OneTimeSetUp]
		public void FixtureSetup ()
		{
			// Clean the Resource Cache.
			if (string.IsNullOrEmpty (Environment.GetEnvironmentVariable ("BUILD_HOST")))
				return;
			if (Directory.Exists (CachePath)) {
				foreach (var subDir in Directory.GetDirectories (CachePath, "*", SearchOption.TopDirectoryOnly)) {
					// ignore known useful directories.
					if (subDir.EndsWith ("Mono for Android", StringComparison.OrdinalIgnoreCase) ||
						subDir.EndsWith ("Cache", StringComparison.OrdinalIgnoreCase) ||
						subDir.EndsWith ("Log", StringComparison.OrdinalIgnoreCase)
						|| subDir.EndsWith ("Logs", StringComparison.OrdinalIgnoreCase))
						continue;
					Console.WriteLine ("[FixtureSetup] Removing Resource Cache Directory {0}", subDir);
					Directory.Delete (subDir, recursive: true);
				}
			}
		}

		[SetUp]
		public void TestSetup ()
		{
			TestContext.Out.WriteLine ($"[TESTLOG] Test {TestName} Starting");
		}

		[TearDown]
		protected virtual void CleanupTest ()
		{
			TestContext.Out.WriteLine ($"[TESTLOG] Test {TestName} Complete");
			if (System.Diagnostics.Debugger.IsAttached || TestContext.CurrentContext.Test.Properties ["Output"] == null)
					return;
			// find the "root" directory just below "temp" and clean from there because
			// some tests create multiple subdirectories
			var items = (IList)TestContext.CurrentContext.Test.Properties ["Output"];
			if (items.Count == 0)
				return;
			var output = Path.GetFullPath (items[0].ToString ());
			while (!Directory.GetParent (output).Name.EndsWith ("temp", StringComparison.OrdinalIgnoreCase)) {
					output = Directory.GetParent (output).FullName;
			}
			if (!Directory.Exists (output))
				return;
			if (TestContext.CurrentContext.Result.Outcome.Status == NUnit.Framework.Interfaces.TestStatus.Passed || 
			    TestContext.CurrentContext.Result.Outcome.Status == NUnit.Framework.Interfaces.TestStatus.Skipped) {
				FileSystemUtils.SetDirectoryWriteable (output);
				Directory.Delete (output, recursive: true);
			} else {
				foreach (var file in Directory.GetFiles (Path.Combine (output), "build.log", SearchOption.AllDirectories)) {
					TestContext.Out.WriteLine ("*************************************************************************");
					TestContext.Out.WriteLine (file);
					TestContext.Out.WriteLine ();
					using (StreamReader reader = new StreamReader (file)) {
						string line;
						while ((line = reader.ReadLine ()) != null) {
							TestContext.Out.WriteLine (line);
							TestContext.Out.Flush ();
						}
					}
					TestContext.Out.WriteLine ("*************************************************************************");
					TestContext.Out.Flush ();
				}
			}
		}
	}
}
<|MERGE_RESOLUTION|>--- conflicted
+++ resolved
@@ -138,11 +138,7 @@
 		}
 
 		public struct ApiInfo {
-<<<<<<< HEAD
-			public int Id;
-=======
 			public string Id;
->>>>>>> 0780e274
 			public int Level;
 			public string Name;
 			public string FrameworkVersion;
@@ -151,18 +147,12 @@
 
 		protected string CreateFauxReferencesDirectory (string path, ApiInfo [] versions)
 		{
-
 			string referencesDirectory = Path.Combine (Root, path);
 			Directory.CreateDirectory (referencesDirectory);
-<<<<<<< HEAD
-			Directory.CreateDirectory (Path.Combine (referencesDirectory, "MonoAndroid", "v1.0"));
-			File.WriteAllText (Path.Combine (referencesDirectory, "MonoAndroid", "v1.0", "mscorlib.dll"), "");
-=======
 			Directory.CreateDirectory (Path.Combine (referencesDirectory, "MonoAndroid", "v1.0", "RedistList"));
 			File.WriteAllText (Path.Combine (referencesDirectory, "MonoAndroid", "v1.0", "mscorlib.dll"), "");
 			File.WriteAllText (Path.Combine (referencesDirectory, "MonoAndroid", "v1.0", "RedistList", "FrameworkList.xml"),
 				$"<FileList Redist=\"MonoAndroid\" Name=\"Xamarin.Android Base Class Libraries\"></FileList>");
->>>>>>> 0780e274
 			foreach (var v in versions) {
 				Directory.CreateDirectory (Path.Combine (referencesDirectory, "MonoAndroid", v.FrameworkVersion));
 				Directory.CreateDirectory (Path.Combine (referencesDirectory, "MonoAndroid", v.FrameworkVersion, "RedistList"));
